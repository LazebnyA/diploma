import sys
import json
import os
from pathlib import Path
import time
import matplotlib.pyplot as plt
import numpy as np
import torch
from torch import nn as nn, optim as optim
from torch.nn import functional as F
from torch.utils.data import DataLoader
from tqdm import tqdm

from nn.dataset_2 import ProjectPaths, LabelConverter, IAMDataset, collate_imh_32
from nn.logger import logger_model_training, logger_hyperparameters_tuning
from nn.transform import get_simple_train_transform_v0
from nn.v0.models import CNN_LSTM_CTC_V0
from nn.v1.models import CNN_LSTM_CTC_V1_CNN_deeper_vgg16like
from nn.v2.models import resnet18_htr_sequential

torch.manual_seed(42)


def greedy_decoder(output, label_converter):
    """
    Greedy decoder for CTC output.
    Args:
        output (Tensor): Log probabilities with shape (T, batch, n_classes)
        label_converter (LabelConverter): Instance to decode indices to text
    Returns:
        List of decoded strings (one per sample in batch)
    """
    # Change shape to (batch, T, n_classes)
    output = output.permute(1, 0, 2)
    arg_maxes = torch.argmax(output, dim=2)
    decoded_preds = []
    for pred in arg_maxes:
        pred = pred.cpu().numpy().tolist()
        decoded = label_converter.decode(pred)
        decoded_preds.append(decoded)
    return decoded_preds


def calculate_metrics(predictions, ground_truths):
    """
    Calculate CER and WER metrics for a batch of predictions.
    """
    from jiwer import wer as calculate_wer
    from jiwer import cer as calculate_cer

    total_cer = calculate_cer(ground_truths, predictions)
    total_wer = calculate_wer(ground_truths, predictions)

    return total_cer, total_wer


def train_model(model, train_loader, val_loader, optimizer, criterion,
                device, label_converter, epochs=5):
    """
    Train model for given number of epochs and return history
    """
    history = {
        'train_loss': [],
        'val_loss': [],
        'train_cer': [],
        'val_cer': [],
        'train_wer': [],
        'val_wer': [],
        'epoch_times': []  # Track time per epoch
    }

    for epoch in range(epochs):
        epoch_start_time = time.time()  # Start time measurement

        # Training
        model.train()
        train_loss = 0.0
        train_predictions = []
        train_ground_truths = []

        for images, targets, target_lengths, input_lengths in tqdm(
                train_loader, desc=f"Training Epoch [{epoch + 1}/{epochs}]", file=sys.__stdout__):
            images = images.to(device)
            targets = targets.to(device)
            target_lengths = target_lengths.to(device)
            input_lengths = input_lengths.to(device)

            optimizer.zero_grad()
            outputs = model(images)
            outputs = F.log_softmax(outputs, dim=2)

            loss = criterion(outputs, targets, input_lengths, target_lengths)
            loss.backward()
            optimizer.step()

            train_loss += loss.item()

            # Get predictions for metrics
            with torch.no_grad():
                preds = greedy_decoder(outputs.detach(), label_converter)
                batch_ground_truths = []
                start = 0
                for length in target_lengths:
                    gt = targets[start:start + length].cpu().tolist()
                    decoded = label_converter.decode(gt)
                    batch_ground_truths.append(decoded)
                    start += length

                train_predictions.extend(preds)
                train_ground_truths.extend(batch_ground_truths)

        avg_train_loss = train_loss / len(train_loader)
        train_cer, train_wer = calculate_metrics(train_predictions, train_ground_truths)

        # Validation
        model.eval()
        val_loss = 0.0
        val_predictions = []
        val_ground_truths = []

        with torch.no_grad():
            for images, targets, target_lengths, input_lengths in tqdm(
                    val_loader, desc=f"Validation Epoch [{epoch + 1}/{epochs}]"):
                images = images.to(device)
                targets = targets.to(device)
                target_lengths = target_lengths.to(device)
                input_lengths = input_lengths.to(device)

                outputs = model(images)
                outputs = F.log_softmax(outputs, dim=2)

                loss = criterion(outputs, targets, input_lengths, target_lengths)
                val_loss += loss.item()

                # Get predictions for metrics
                preds = greedy_decoder(outputs, label_converter)
                batch_ground_truths = []
                start = 0
                for length in target_lengths:
                    gt = targets[start:start + length].cpu().tolist()
                    decoded = label_converter.decode(gt)
                    batch_ground_truths.append(decoded)
                    start += length

                val_predictions.extend(preds)
                val_ground_truths.extend(batch_ground_truths)

        avg_val_loss = val_loss / len(val_loader)
        val_cer, val_wer = calculate_metrics(val_predictions, val_ground_truths)

        # Calculate epoch time
        epoch_time = time.time() - epoch_start_time
        history['epoch_times'].append(epoch_time)

        # Update history
        history['train_loss'].append(avg_train_loss)
        history['val_loss'].append(avg_val_loss)
        history['train_cer'].append(train_cer)
        history['val_cer'].append(val_cer)
        history['train_wer'].append(train_wer)
        history['val_wer'].append(val_wer)

        # Print results
        print(f"Epoch {epoch + 1}/{epochs}:")
        print(f"  Train Loss: {avg_train_loss:.4f}, CER: {train_cer:.4f}, WER: {train_wer:.4f}")
        print(f"  Val Loss: {avg_val_loss:.4f}, CER: {val_cer:.4f}, WER: {val_wer:.4f}")
        print(f"  Time: {epoch_time:.2f} seconds")

    # Add total training time to history
    history['total_time'] = sum(history['epoch_times'])

    return history


def plot_parameter_comparison(results_dict, param_name, output_path):
    """
    Create comparison plots for different parameter values
    """
    fig, axes = plt.subplots(1, 3, figsize=(18, 5))

    # Plot Loss
    ax = axes[0]
    for param_value, history in results_dict.items():
        ax.plot(history['train_loss'], label=f"{param_value} (train)")
        ax.plot(history['val_loss'], linestyle='--', label=f"{param_value} (val)")
    ax.set_xlabel("Епоха")
    ax.set_ylabel("Функція втрат")
    ax.legend(loc='upper right', bbox_to_anchor=(1.6, 1))
    ax.grid(True)

    # Plot CER
    ax = axes[1]
    for param_value, history in results_dict.items():
        ax.plot(history['train_cer'], label=f"{param_value} (train)")
        ax.plot(history['val_cer'], linestyle='--', label=f"{param_value} (val)")
    ax.set_xlabel("Епоха")
    ax.set_ylabel("CER")
    ax.legend(loc='upper right', bbox_to_anchor=(1.6, 1))
    ax.grid(True)

    # Plot WER
    ax = axes[2]
    for param_value, history in results_dict.items():
        ax.plot(history['train_wer'], label=f"{param_value} (train)")
        ax.plot(history['val_wer'], linestyle='--', label=f"{param_value} (val)")
    ax.set_xlabel("Епоха")
    ax.set_ylabel("WER")
    ax.legend(loc='upper right', bbox_to_anchor=(1.6, 1))
    ax.grid(True)

    plt.tight_layout()
    plt.savefig(output_path, bbox_inches='tight', dpi=300)
    plt.close()


def create_datasets(paths, mapping_files, img_height, label_converter, batch_size):
    """
    Create and return train and validation datasets and dataloaders
    """
    train_mapping_file, validation_mapping_file = mapping_files

    train_dataset = IAMDataset(
        mapping_file=train_mapping_file,
        paths=paths,
        transform=get_simple_train_transform_v0(img_height),
        label_converter=label_converter
    )

    val_dataset = IAMDataset(
        mapping_file=validation_mapping_file,
        paths=paths,
        transform=get_simple_train_transform_v0(img_height),
        label_converter=label_converter
    )

    train_loader = DataLoader(
        train_dataset,
        batch_size=batch_size,
        shuffle=True,
        collate_fn=collate_imh_32
    )

    val_loader = DataLoader(
        val_dataset,
        batch_size=batch_size,
        shuffle=False,
        collate_fn=collate_imh_32
    )

    return train_loader, val_loader


def create_model(img_height, num_channels, n_classes, n_h, device, start_filters=24):
    """
    Create and return a model instance with preloaded initial random weights.
    """
    model = CNN_LSTM_CTC_V0(
        img_height=img_height,
        num_channels=num_channels,
        n_classes=n_classes,
        n_h=n_h,
        lstm_layers=1,
        out_channels=start_filters
    )
    model.to(device)

    # weights_path = f"cnn_lstm_ctc_handwritten_v0_initial_imH{img_height}.pth"
    # model.load_state_dict(torch.load(weights_path, map_location=device))
    # print(f"Loaded initial random weights from {weights_path}")

    return model


def create_optimizer(model, opt_name, learning_rate=0.0001):
    """
    Create and return optimizer based on name
    """
    if opt_name == "Adam":
        return optim.Adam(model.parameters(), lr=learning_rate)
    elif opt_name == "SGD":
        return optim.SGD(model.parameters(), lr=learning_rate, momentum=0.9)
    elif opt_name == "RMSprop":
        return optim.RMSprop(model.parameters(), lr=learning_rate)
    else:
        raise ValueError(f"Unsupported optimizer: {opt_name}")


def setup_environment():
    """Setup environment and return common objects"""
    # Create output directory
    output_dir = Path("comparison_results")
    output_dir.mkdir(exist_ok=True, parents=True)

    # Initialize project paths
    paths = ProjectPaths()

    # Use relative paths from nn root
    train_mapping_file = "dataset/writer_independent_word_splits/preprocessed/train_word_mappings.txt"
    validation_mapping_file = "dataset/writer_independent_word_splits/preprocessed/val_word_mappings.txt"
    test_mapping_file = "dataset/writer_independent_word_splits/preprocessed/test_word_mappings.txt"

    mapping_files = (train_mapping_file, validation_mapping_file)

    # Initialize converter
    label_converter = LabelConverter(train_mapping_file, paths)

    return paths, label_converter, mapping_files, output_dir, test_mapping_file


def train_and_evaluate_config(config, param_name, param_value, paths, label_converter,
                              mapping_files, device, criterion, num_epochs):
    """
    Train and evaluate a model with a specific configuration

    Args:
        config: Dictionary with all hyperparameters
        param_name: Name of the parameter being varied
        param_value: Value of the parameter being varied
        paths: Project paths object
        label_converter: Label converter object
        mapping_files: Tuple of mapping files
        device: Device to run on
        criterion: Loss function
        num_epochs: Number of epochs to train for

    Returns:
        History of training metrics
    """
    print(f"\nTraining with {param_name}={param_value}")

    # Create datasets
    train_loader, val_loader = create_datasets(
        paths,
        mapping_files,
        config['img_height'],
        label_converter,
        config['batch_size']
    )

    # Create model
    n_classes = len(label_converter.chars) + 1  # +1 for CTC blank char
    model = create_model(
        img_height=config['img_height'],
        num_channels=1,
        n_classes=n_classes,
        n_h=config['n_h'],
        device=device,
        start_filters=config.get('num_filters', 24)
    )

    # Create optimizer
    optimizer = create_optimizer(
        model,
        config['optimizer'],
        config.get('learning_rate', 0.0001)
    )

    # Train model
    history = train_model(
        model=model,
        train_loader=train_loader,
        val_loader=val_loader,
        optimizer=optimizer,
        criterion=criterion,
        device=device,
        label_converter=label_converter,
        epochs=num_epochs
    )

    return history


def tune_parameter(paths, label_converter, mapping_files, output_dir,
                   param_name, param_values, base_config, num_epochs=5):
    """
    Generic function to tune any hyperparameter

    Args:
        param_name: Name of the parameter to tune
        param_values: List of values to try for the parameter
        base_config: Dictionary with base configuration (fixed parameters)
        num_epochs: Number of epochs to train for each configuration
    """
    print(f"\n=== Comparing different {param_name} values ===")

    # Initialize results dictionary
    results = {}

    # Set up common variables
    device = torch.device('cuda' if torch.cuda.is_available() else 'cpu')
    criterion = nn.CTCLoss(blank=0, zero_infinity=True)

    # Special case for optimizer + learning rate combinations
    if param_name == "optimizer_with_lr":
        optimizers = param_values[0]  # First element is list of optimizers
        learning_rates = param_values[1]  # Second element is list of learning rates

        for opt_name in optimizers:
            for lr in learning_rates:
                config_key = f"{opt_name}_lr_{lr}"
                current_config = base_config.copy()
                current_config['optimizer'] = opt_name
                current_config['learning_rate'] = lr

                history = train_and_evaluate_config(
                    current_config, f"{param_name} ({opt_name}, lr={lr})", config_key,
                    paths, label_converter, mapping_files, device, criterion, num_epochs
                )

                results[config_key] = history
    else:
        # Handle all other parameters
        for value in param_values:
            current_config = base_config.copy()
            current_config[param_name] = value

            history = train_and_evaluate_config(
                current_config, param_name, value,
                paths, label_converter, mapping_files, device, criterion, num_epochs
            )

            results[value] = history

    # Plot and save results
    plot_parameter_comparison(
        results,
        param_name,
        output_dir / f"{param_name}_comparison.png"
    )

<<<<<<< HEAD
    return num_filters_results


def setup_environment():
    """Setup environment and return common objects"""
    # Create output directory
    output_dir = Path("comparison_results")
    output_dir.mkdir(exist_ok=True, parents=True)

    # Initialize project paths
    paths = ProjectPaths()

    # Use relative paths from nn root
    train_mapping_file = "dataset/writer_independent_word_splits/preprocessed_imH32/train_word_mappings.txt"
    validation_mapping_file = "dataset/writer_independent_word_splits/preprocessed_imH32/val_word_mappings.txt"
    test_mapping_file = "dataset/writer_independent_word_splits/preprocessed_imH32/test_word_mappings.txt"

    mapping_files = (train_mapping_file, validation_mapping_file)

    # Initialize converter
    label_converter = LabelConverter(train_mapping_file, paths)

    return paths, label_converter, mapping_files, output_dir, test_mapping_file
=======
    return results
>>>>>>> fa91e80a


@logger_hyperparameters_tuning("CNN-LSTM-CTC")
def run_hyperparameter_tuning(fixed_params, params_to_tune=None, num_epochs=5):
    """
    Run hyperparameter tuning experiment

    Args:
        fixed_params: Dictionary with fixed hyperparameters
        params_to_tune: List of parameter names to tune. Options are:
                       'img_height', 'n_h', 'optimizer', 'batch_size', 'learning_rate', 'num_filters'
                       If None, tune all parameters.
        num_epochs: Number of epochs to train for each configuration
    """
    if params_to_tune is None:
        params_to_tune = ['img_height', 'n_h', 'optimizer', 'batch_size', 'learning_rate', 'num_filters']

    paths, label_converter, mapping_files, output_dir, test_mapping_file = setup_environment()

    # Parameter values to try
    param_configs = {
        'img_height': [64, 72, 96],
        'n_h': [128, 256, 512, 1024],
        'optimizer': ["Adam", "SGD", "RMSprop"],
        'batch_size': [4, 8, 16, 32],
        'learning_rate': [0.0001, 0.001],
        'num_filters': [24, 36, 48, 64],
        'optimizer_with_lr': [["Adam", "SGD", "RMSprop"], [0.0001, 0.001]]  # Special case
    }

    # Store all results
    all_results = {}

    # Iterate through parameters to tune
    for param in params_to_tune:
        # Skip learning_rate if optimizer_with_lr is being tuned
        if param == 'learning_rate' and 'optimizer' in params_to_tune:
            continue

        # Convert 'hidden_size' to 'n_h' if present (for backward compatibility)
        if param == 'hidden_size':
            param = 'n_h'

        # Get parameter values
        param_values = param_configs.get(param)
        if param_values is None:
            print(f"Warning: No values defined for parameter '{param}'. Skipping.")
            continue

        # Tune the parameter
        results = tune_parameter(
            paths, label_converter, mapping_files, output_dir,
            param, param_values, fixed_params, num_epochs
        )

        all_results[param] = results

    # Save all results to a single JSON file
    with open(output_dir / "all_hyperparameter_results.json", "w") as f:
        # Convert non-serializable objects to strings
        serializable_results = {k: {str(k2): v2 for k2, v2 in v.items()} for k, v in all_results.items()}
        json.dump(serializable_results, f, indent=4)

    print(f"\nAll results saved to {output_dir}")


if __name__ == "__main__":
    fixed_params = {
<<<<<<< HEAD
        'img_height': 32,
        'n_h': 256,
        'optimizer': 'Adam',
=======
        'img_height': 64,
        'n_h': 256,
        'optimizer': 'Adam',
        'learning_rate': 0.0001,
>>>>>>> fa91e80a
        'batch_size': 8,
        'num_filters': 24
    }

<<<<<<< HEAD
    # За замовчуванням запускаємо налаштування тільки оптимізатора
    run_hyperparameter_tuning(fixed_params, ['num_filters'], num_epochs=3)
=======
    # Run tuning for selected parameters
    run_hyperparameter_tuning(fixed_params, ['batch_size'], num_epochs=5)
>>>>>>> fa91e80a
<|MERGE_RESOLUTION|>--- conflicted
+++ resolved
@@ -11,7 +11,7 @@
 from torch.utils.data import DataLoader
 from tqdm import tqdm
 
-from nn.dataset_2 import ProjectPaths, LabelConverter, IAMDataset, collate_imh_32
+from nn.dataset import ProjectPaths, LabelConverter, IAMDataset, collate_fn
 from nn.logger import logger_model_training, logger_hyperparameters_tuning
 from nn.transform import get_simple_train_transform_v0
 from nn.v0.models import CNN_LSTM_CTC_V0
@@ -237,14 +237,14 @@
         train_dataset,
         batch_size=batch_size,
         shuffle=True,
-        collate_fn=collate_imh_32
+        collate_fn=collate_fn
     )
 
     val_loader = DataLoader(
         val_dataset,
         batch_size=batch_size,
         shuffle=False,
-        collate_fn=collate_imh_32
+        collate_fn=collate_fn
     )
 
     return train_loader, val_loader
@@ -428,33 +428,7 @@
         output_dir / f"{param_name}_comparison.png"
     )
 
-<<<<<<< HEAD
-    return num_filters_results
-
-
-def setup_environment():
-    """Setup environment and return common objects"""
-    # Create output directory
-    output_dir = Path("comparison_results")
-    output_dir.mkdir(exist_ok=True, parents=True)
-
-    # Initialize project paths
-    paths = ProjectPaths()
-
-    # Use relative paths from nn root
-    train_mapping_file = "dataset/writer_independent_word_splits/preprocessed_imH32/train_word_mappings.txt"
-    validation_mapping_file = "dataset/writer_independent_word_splits/preprocessed_imH32/val_word_mappings.txt"
-    test_mapping_file = "dataset/writer_independent_word_splits/preprocessed_imH32/test_word_mappings.txt"
-
-    mapping_files = (train_mapping_file, validation_mapping_file)
-
-    # Initialize converter
-    label_converter = LabelConverter(train_mapping_file, paths)
-
-    return paths, label_converter, mapping_files, output_dir, test_mapping_file
-=======
     return results
->>>>>>> fa91e80a
 
 
 @logger_hyperparameters_tuning("CNN-LSTM-CTC")
@@ -523,24 +497,13 @@
 
 if __name__ == "__main__":
     fixed_params = {
-<<<<<<< HEAD
-        'img_height': 32,
-        'n_h': 256,
-        'optimizer': 'Adam',
-=======
         'img_height': 64,
         'n_h': 256,
         'optimizer': 'Adam',
         'learning_rate': 0.0001,
->>>>>>> fa91e80a
         'batch_size': 8,
         'num_filters': 24
     }
 
-<<<<<<< HEAD
-    # За замовчуванням запускаємо налаштування тільки оптимізатора
-    run_hyperparameter_tuning(fixed_params, ['num_filters'], num_epochs=3)
-=======
     # Run tuning for selected parameters
-    run_hyperparameter_tuning(fixed_params, ['batch_size'], num_epochs=5)
->>>>>>> fa91e80a
+    run_hyperparameter_tuning(fixed_params, ['batch_size'], num_epochs=5)